--- conflicted
+++ resolved
@@ -105,8 +105,8 @@
 
 # Downloads envoy, based on the SHA defined in the base pilot Dockerfile
 # Will also check vendor, based on Gopkg.lock
-init:
-	@bin/init.sh
+init: ${DEP}
+	@(DEP=${DEP} bin/init.sh)
 
 # init.sh downloads envoy
 ${ISTIO_BIN}/envoy: init
@@ -137,25 +137,6 @@
 depend.view: depend.status
 	cat vendor/dep.dot | dot -T png > vendor/dep.png
 	display vendor/dep.pkg
-
-<<<<<<< HEAD
-pre-commit: format lint
-=======
-lint:
-	SKIP_INIT=1 bin/linters.sh
-
-# Target run by the pre-commit script, to automate formatting and lint
-# If pre-commit script is not used, please run this manually.
-pre-commit: fmt lint
-
-# Downloads envoy, based on the SHA defined in the base pilot Dockerfile
-# Will also check vendor, based on Gopkg.lock
-init: ${DEP}
-	@(DEP=${DEP} bin/init.sh)
-
-# init.sh downloads envoy
-${ISTIO_BIN}/envoy: init
->>>>>>> f190037d
 
 #-----------------------------------------------------------------------------
 # Target: precommit
