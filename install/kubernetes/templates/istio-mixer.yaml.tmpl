# Mixer
apiVersion: v1
kind: ConfigMap
metadata:
  name: istio-mixer
  namespace: {ISTIO_NAMESPACE}
data:
  mapping.conf: |-
---
apiVersion: v1
kind: Service
metadata:
  name: istio-mixer
  namespace: {ISTIO_NAMESPACE}
  labels:
    istio: mixer
spec:
  ports:
  - name: tcp-plain
    port: 9091
  - name: tcp-mtls
    port: 15004
  - name: http-monitoring
    port: 9093
  - name: configapi
    port: 9094
  - name: statsd-prom
    port: 9102
  - name: statsd-udp
    port: 9125
    protocol: UDP
  - name: prometheus
    port: 42422
  selector:
    istio: mixer
---
apiVersion: v1
kind: ServiceAccount
metadata:
  name: istio-mixer-service-account
  namespace: {ISTIO_NAMESPACE}
---
apiVersion: extensions/v1beta1
kind: Deployment
metadata:
  name: istio-mixer
  namespace: {ISTIO_NAMESPACE}
spec:
  replicas: 1
  template:
    metadata:
      labels:
        istio: mixer
      annotations:
        sidecar.istio.io/inject: "false"
    spec:
      serviceAccountName: istio-mixer-service-account
      containers:
      - name: statsd-to-prometheus
        image: prom/statsd-exporter:v0.5.0
        imagePullPolicy: IfNotPresent
        ports:
        - containerPort: 9102
        - containerPort: 9125
          protocol: UDP
        args:
        - '-statsd.mapping-config=/etc/statsd/mapping.conf'
        volumeMounts:
        - name: config-volume
          mountPath: /etc/statsd
      - name: mixer
        image: {MIXER_HUB}/mixer:{MIXER_TAG}
        imagePullPolicy: IfNotPresent
        ports:
        - containerPort: 9091
        - containerPort: 9093
        - containerPort: 9094
        - containerPort: 42422
        args:
          - --configStoreURL=k8s://
          - --configDefaultNamespace={ISTIO_NAMESPACE}
          - --trace_zipkin_url=http://zipkin:9411/api/v1/spans
<<<<<<< HEAD
          - --logtostderr
          - --log_output_level
          - debug
=======
>>>>>>> 6d742d40
      - name: istio-proxy
        image: {PROXY_HUB}/{PROXY_IMAGE}:{PROXY_TAG}
        imagePullPolicy: IfNotPresent
        ports:
        - containerPort: 15004
        args:
        - proxy
        - mixer
        - --controlPlaneAuthPolicy
        - NONE #--controlPlaneAuthPolicy
        - --customConfigFile
        - /etc/istio/proxy/envoy_mixer.json
        volumeMounts:
        - name: istio-certs
          mountPath: /etc/certs
          readOnly: true
      volumes:
      - name: istio-certs
        secret:
          secretName: istio.istio-mixer-service-account
          optional: true
      - name: config-volume
        configMap:
          name: istio-mixer
---
# Mixer CRD definitions are generated using
# mixs crd all

kind: CustomResourceDefinition
apiVersion: apiextensions.k8s.io/v1beta1
metadata:
  name: rules.config.istio.io
  labels:
    package: istio.io.mixer
    istio: core
spec:
  group: config.istio.io
  names:
    kind: rule
    plural: rules
    singular: rule
  scope: Namespaced
  version: v1alpha2
---

kind: CustomResourceDefinition
apiVersion: apiextensions.k8s.io/v1beta1
metadata:
  name: attributemanifests.config.istio.io
  labels:
    package: istio.io.mixer
    istio: core
spec:
  group: config.istio.io
  names:
    kind: attributemanifest
    plural: attributemanifests
    singular: attributemanifest
  scope: Namespaced
  version: v1alpha2
---

kind: CustomResourceDefinition
apiVersion: apiextensions.k8s.io/v1beta1
metadata:
  name: circonuses.config.istio.io
  labels:
    package: circonus
    istio: mixer-adapter
spec:
  group: config.istio.io
  names:
    kind: circonus
    plural: circonuses
    singular: circonus
  scope: Namespaced
  version: v1alpha2
---

kind: CustomResourceDefinition
apiVersion: apiextensions.k8s.io/v1beta1
metadata:
  name: deniers.config.istio.io
  labels:
    package: denier
    istio: mixer-adapter
spec:
  group: config.istio.io
  names:
    kind: denier
    plural: deniers
    singular: denier
  scope: Namespaced
  version: v1alpha2
---

kind: CustomResourceDefinition
apiVersion: apiextensions.k8s.io/v1beta1
metadata:
  name: fluentds.config.istio.io
  labels:
    package: fluentd
    istio: mixer-adapter
spec:
  group: config.istio.io
  names:
    kind: fluentd
    plural: fluentds
    singular: fluentd
  scope: Namespaced
  version: v1alpha2
---

kind: CustomResourceDefinition
apiVersion: apiextensions.k8s.io/v1beta1
metadata:
  name: kubernetesenvs.config.istio.io
  labels:
    package: kubernetesenv
    istio: mixer-adapter
spec:
  group: config.istio.io
  names:
    kind: kubernetesenv
    plural: kubernetesenvs
    singular: kubernetesenv
  scope: Namespaced
  version: v1alpha2
---

kind: CustomResourceDefinition
apiVersion: apiextensions.k8s.io/v1beta1
metadata:
  name: listcheckers.config.istio.io
  labels:
    package: listchecker
    istio: mixer-adapter
spec:
  group: config.istio.io
  names:
    kind: listchecker
    plural: listcheckers
    singular: listchecker
  scope: Namespaced
  version: v1alpha2
---

kind: CustomResourceDefinition
apiVersion: apiextensions.k8s.io/v1beta1
metadata:
  name: memquotas.config.istio.io
  labels:
    package: memquota
    istio: mixer-adapter
spec:
  group: config.istio.io
  names:
    kind: memquota
    plural: memquotas
    singular: memquota
  scope: Namespaced
  version: v1alpha2
---

kind: CustomResourceDefinition
apiVersion: apiextensions.k8s.io/v1beta1
metadata:
  name: noops.config.istio.io
  labels:
    package: noop
    istio: mixer-adapter
spec:
  group: config.istio.io
  names:
    kind: noop
    plural: noops
    singular: noop
  scope: Namespaced
  version: v1alpha2
---

kind: CustomResourceDefinition
apiVersion: apiextensions.k8s.io/v1beta1
metadata:
  name: opas.config.istio.io
  labels:
    package: opa
    istio: mixer-adapter
spec:
  group: config.istio.io
  names:
    kind: opa
    plural: opas
    singular: opa
  scope: Namespaced
  version: v1alpha2
---

kind: CustomResourceDefinition
apiVersion: apiextensions.k8s.io/v1beta1
metadata:
  name: prometheuses.config.istio.io
  labels:
    package: prometheus
    istio: mixer-adapter
spec:
  group: config.istio.io
  names:
    kind: prometheus
    plural: prometheuses
    singular: prometheus
  scope: Namespaced
  version: v1alpha2
---

kind: CustomResourceDefinition
apiVersion: apiextensions.k8s.io/v1beta1
metadata:
  name: rbacs.config.istio.io
  labels:
    package: rbac
    istio: mixer-adapter
spec:
  group: config.istio.io
  names:
    kind: rbac
    plural: rbacs
    singular: rbac
  scope: Namespaced
  version: v1alpha2
---

kind: CustomResourceDefinition
apiVersion: apiextensions.k8s.io/v1beta1
metadata:
  name: servicecontrols.config.istio.io
  labels:
    package: servicecontrol
    istio: mixer-adapter
spec:
  group: config.istio.io
  names:
    kind: servicecontrol
    plural: servicecontrols
    singular: servicecontrol
  scope: Namespaced
  version: v1alpha2
---

kind: CustomResourceDefinition
apiVersion: apiextensions.k8s.io/v1beta1
metadata:
  name: solarwindses.config.istio.io
  labels:
    package: solarwinds
    istio: mixer-adapter
spec:
  group: config.istio.io
  names:
    kind: solarwinds
    plural: solarwindses
    singular: solarwinds
  scope: Namespaced
  version: v1alpha2
---

kind: CustomResourceDefinition
apiVersion: apiextensions.k8s.io/v1beta1
metadata:
  name: stackdrivers.config.istio.io
  labels:
    package: stackdriver
    istio: mixer-adapter
spec:
  group: config.istio.io
  names:
    kind: stackdriver
    plural: stackdrivers
    singular: stackdriver
  scope: Namespaced
  version: v1alpha2
---

kind: CustomResourceDefinition
apiVersion: apiextensions.k8s.io/v1beta1
metadata:
  name: statsds.config.istio.io
  labels:
    package: statsd
    istio: mixer-adapter
spec:
  group: config.istio.io
  names:
    kind: statsd
    plural: statsds
    singular: statsd
  scope: Namespaced
  version: v1alpha2
---

kind: CustomResourceDefinition
apiVersion: apiextensions.k8s.io/v1beta1
metadata:
  name: stdios.config.istio.io
  labels:
    package: stdio
    istio: mixer-adapter
spec:
  group: config.istio.io
  names:
    kind: stdio
    plural: stdios
    singular: stdio
  scope: Namespaced
  version: v1alpha2
---

kind: CustomResourceDefinition
apiVersion: apiextensions.k8s.io/v1beta1
metadata:
  name: apikeys.config.istio.io
  labels:
    package: apikey
    istio: mixer-instance
spec:
  group: config.istio.io
  names:
    kind: apikey
    plural: apikeys
    singular: apikey
  scope: Namespaced
  version: v1alpha2
---

kind: CustomResourceDefinition
apiVersion: apiextensions.k8s.io/v1beta1
metadata:
  name: authorizations.config.istio.io
  labels:
    package: authorization
    istio: mixer-instance
spec:
  group: config.istio.io
  names:
    kind: authorization
    plural: authorizations
    singular: authorization
  scope: Namespaced
  version: v1alpha2
---

kind: CustomResourceDefinition
apiVersion: apiextensions.k8s.io/v1beta1
metadata:
  name: checknothings.config.istio.io
  labels:
    package: checknothing
    istio: mixer-instance
spec:
  group: config.istio.io
  names:
    kind: checknothing
    plural: checknothings
    singular: checknothing
  scope: Namespaced
  version: v1alpha2
---

kind: CustomResourceDefinition
apiVersion: apiextensions.k8s.io/v1beta1
metadata:
  name: kuberneteses.config.istio.io
  labels:
    package: adapter.template.kubernetes
    istio: mixer-instance
spec:
  group: config.istio.io
  names:
    kind: kubernetes
    plural: kuberneteses
    singular: kubernetes
  scope: Namespaced
  version: v1alpha2
---

kind: CustomResourceDefinition
apiVersion: apiextensions.k8s.io/v1beta1
metadata:
  name: listentries.config.istio.io
  labels:
    package: listentry
    istio: mixer-instance
spec:
  group: config.istio.io
  names:
    kind: listentry
    plural: listentries
    singular: listentry
  scope: Namespaced
  version: v1alpha2
---

kind: CustomResourceDefinition
apiVersion: apiextensions.k8s.io/v1beta1
metadata:
  name: logentries.config.istio.io
  labels:
    package: logentry
    istio: mixer-instance
spec:
  group: config.istio.io
  names:
    kind: logentry
    plural: logentries
    singular: logentry
  scope: Namespaced
  version: v1alpha2
---

kind: CustomResourceDefinition
apiVersion: apiextensions.k8s.io/v1beta1
metadata:
  name: metrics.config.istio.io
  labels:
    package: metric
    istio: mixer-instance
spec:
  group: config.istio.io
  names:
    kind: metric
    plural: metrics
    singular: metric
  scope: Namespaced
  version: v1alpha2
---

kind: CustomResourceDefinition
apiVersion: apiextensions.k8s.io/v1beta1
metadata:
  name: quotas.config.istio.io
  labels:
    package: quota
    istio: mixer-instance
spec:
  group: config.istio.io
  names:
    kind: quota
    plural: quotas
    singular: quota
  scope: Namespaced
  version: v1alpha2
---

kind: CustomResourceDefinition
apiVersion: apiextensions.k8s.io/v1beta1
metadata:
  name: reportnothings.config.istio.io
  labels:
    package: reportnothing
    istio: mixer-instance
spec:
  group: config.istio.io
  names:
    kind: reportnothing
    plural: reportnothings
    singular: reportnothing
  scope: Namespaced
  version: v1alpha2
---

kind: CustomResourceDefinition
apiVersion: apiextensions.k8s.io/v1beta1
metadata:
  name: servicecontrolreports.config.istio.io
  labels:
    package: servicecontrolreport
    istio: mixer-instance
spec:
  group: config.istio.io
  names:
    kind: servicecontrolreport
    plural: servicecontrolreports
    singular: servicecontrolreport
  scope: Namespaced
  version: v1alpha2
---

kind: CustomResourceDefinition
apiVersion: apiextensions.k8s.io/v1beta1
metadata:
  name: tracespans.config.istio.io
  labels:
    package: tracespan
    istio: mixer-instance
spec:
  group: config.istio.io
  names:
    kind: tracespan
    plural: tracespans
    singular: tracespan
  scope: Namespaced
  version: v1alpha2
---

kind: CustomResourceDefinition
apiVersion: apiextensions.k8s.io/v1beta1
metadata:
  name: serviceroles.config.istio.io
  labels:
    istio: rbac
spec:
  group: config.istio.io
  names:
    kind: ServiceRole
    plural: serviceroles
    singular: servicerole
  scope: Namespaced
  version: v1alpha2
---

kind: CustomResourceDefinition
apiVersion: apiextensions.k8s.io/v1beta1
metadata:
  name: servicerolebindings.config.istio.io
  labels:
    istio: rbac
spec:
  group: config.istio.io
  names:
    kind: ServiceRoleBinding
    plural: servicerolebindings
    singular: servicerolebinding
  scope: Namespaced
  version: v1alpha2
---

apiVersion: "config.istio.io/v1alpha2"
kind: attributemanifest
metadata:
  name: istioproxy
  namespace: {ISTIO_NAMESPACE}
spec:
  attributes:
    origin.ip:
      valueType: IP_ADDRESS
    origin.uid:
      valueType: STRING
    origin.user:
      valueType: STRING
    request.headers:
      valueType: STRING_MAP
    request.id:
      valueType: STRING
    request.host:
      valueType: STRING
    request.method:
      valueType: STRING
    request.path:
      valueType: STRING
    request.reason:
      valueType: STRING
    request.referer:
      valueType: STRING
    request.scheme:
      valueType: STRING
    request.size:
      valueType: INT64
    request.time:
      valueType: TIMESTAMP
    request.useragent:
      valueType: STRING
    response.code:
      valueType: INT64
    response.duration:
      valueType: DURATION
    response.headers:
      valueType: STRING_MAP
    response.size:
      valueType: INT64
    response.time:
      valueType: TIMESTAMP
    source.uid:
      valueType: STRING
    source.user:
      valueType: STRING
    destination.uid:
      valueType: STRING
    connection.id:
      valueType: STRING
    connection.received.bytes:
      valueType: INT64
    connection.received.bytes_total:
      valueType: INT64
    connection.sent.bytes:
      valueType: INT64
    connection.sent.bytes_total:
      valueType: INT64
    connection.duration:
      valueType: DURATION
    connection.mtls:
      valueType: BOOL
    context.protocol:
      valueType: STRING
    context.timestamp:
      valueType: TIMESTAMP
    context.time:
      valueType: TIMESTAMP
    api.service:
      valueType: STRING
    api.version:
      valueType: STRING
    api.operation:
      valueType: STRING
    api.protocol:
      valueType: STRING
    request.auth.principal:
      valueType: STRING
    request.auth.audiences:
      valueType: STRING
    request.auth.presenter:
      valueType: STRING
    request.api_key:
      valueType: STRING

---
apiVersion: "config.istio.io/v1alpha2"
kind: attributemanifest
metadata:
  name: kubernetes
  namespace: {ISTIO_NAMESPACE}
spec:
  attributes:
    source.ip:
      valueType: IP_ADDRESS
    source.labels:
      valueType: STRING_MAP
    source.name:
      valueType: STRING
    source.namespace:
      valueType: STRING
    source.service:
      valueType: STRING
    source.serviceAccount:
      valueType: STRING
    destination.ip:
      valueType: IP_ADDRESS
    destination.labels:
      valueType: STRING_MAP
    destination.name:
      valueType: STRING
    destination.namespace:
      valueType: STRING
    destination.service:
      valueType: STRING
    destination.serviceAccount:
      valueType: STRING
---
apiVersion: "config.istio.io/v1alpha2"
kind: stdio
metadata:
  name: handler
  namespace: {ISTIO_NAMESPACE}
spec:
  outputAsJson: true
---
apiVersion: "config.istio.io/v1alpha2"
kind: logentry
metadata:
  name: accesslog
  namespace: {ISTIO_NAMESPACE}
spec:
  severity: '"Default"'
  timestamp: request.time
  variables:
    sourceIp: source.ip | ip("0.0.0.0")
    destinationIp: destination.ip | ip("0.0.0.0")
    sourceUser: source.user | ""
    method: request.method | ""
    url: request.path | ""
    protocol: request.scheme | "http"
    responseCode: response.code | 0
    responseSize: response.size | 0
    requestSize: request.size | 0
    latency: response.duration | "0ms"
    connectionMtls: connection.mtls | false
  monitored_resource_type: '"UNSPECIFIED"'
---
apiVersion: "config.istio.io/v1alpha2"
kind: rule
metadata:
  name: stdio
  namespace: {ISTIO_NAMESPACE}
spec:
  match: "true" # If omitted match is true.
  actions:
  - handler: handler.stdio
    instances:
    - accesslog.logentry
---
apiVersion: "config.istio.io/v1alpha2"
kind: metric
metadata:
  name: requestcount
  namespace: {ISTIO_NAMESPACE}
spec:
  value: "1"
  dimensions:
    source_service: source.service | "unknown"
    source_version: source.labels["version"] | "unknown"
    destination_service: destination.service | "unknown"
    destination_version: destination.labels["version"] | "unknown"
    response_code: response.code | 200
    connection_mtls: connection.mtls | false
  monitored_resource_type: '"UNSPECIFIED"'
---
apiVersion: "config.istio.io/v1alpha2"
kind: metric
metadata:
  name: requestduration
  namespace: {ISTIO_NAMESPACE}
spec:
  value: response.duration | "0ms"
  dimensions:
    source_service: source.service | "unknown"
    source_version: source.labels["version"] | "unknown"
    destination_service: destination.service | "unknown"
    destination_version: destination.labels["version"] | "unknown"
    response_code: response.code | 200
    connection_mtls: connection.mtls | false
  monitored_resource_type: '"UNSPECIFIED"'
---
apiVersion: "config.istio.io/v1alpha2"
kind: metric
metadata:
  name: requestsize
  namespace: {ISTIO_NAMESPACE}
spec:
  value: request.size | 0
  dimensions:
    source_service: source.service | "unknown"
    source_version: source.labels["version"] | "unknown"
    destination_service: destination.service | "unknown"
    destination_version: destination.labels["version"] | "unknown"
    response_code: response.code | 200
    connection_mtls: connection.mtls | false
  monitored_resource_type: '"UNSPECIFIED"'
---
apiVersion: "config.istio.io/v1alpha2"
kind: metric
metadata:
  name: responsesize
  namespace: {ISTIO_NAMESPACE}
spec:
  value: response.size | 0
  dimensions:
    source_service: source.service | "unknown"
    source_version: source.labels["version"] | "unknown"
    destination_service: destination.service | "unknown"
    destination_version: destination.labels["version"] | "unknown"
    response_code: response.code | 200
    connection_mtls: connection.mtls | false
  monitored_resource_type: '"UNSPECIFIED"'
---
apiVersion: "config.istio.io/v1alpha2"
kind: metric
metadata:
  name: tcpbytesent
  namespace: {ISTIO_NAMESPACE}
  labels:
    istio-protocol: tcp # needed so that mixer will only generate when context.protocol == tcp
spec:
  value: connection.sent.bytes | 0
  dimensions:
    source_service: source.service | "unknown"
    source_version: source.labels["version"] | "unknown"
    destination_service: destination.service | "unknown"
    destination_version: destination.labels["version"] | "unknown"
    connection_mtls: connection.mtls | false
  monitored_resource_type: '"UNSPECIFIED"'
---
apiVersion: "config.istio.io/v1alpha2"
kind: metric
metadata:
  name: tcpbytereceived
  namespace: {ISTIO_NAMESPACE}
  labels:
    istio-protocol: tcp # needed so that mixer will only generate when context.protocol == tcp
spec:
  value: connection.received.bytes | 0
  dimensions:
    source_service: source.service | "unknown"
    source_version: source.labels["version"] | "unknown"
    destination_service: destination.service | "unknown"
    destination_version: destination.labels["version"] | "unknown"
    connection_mtls: connection.mtls | false
  monitored_resource_type: '"UNSPECIFIED"'
---
apiVersion: "config.istio.io/v1alpha2"
kind: prometheus
metadata:
  name: handler
  namespace: {ISTIO_NAMESPACE}
spec:
  metrics:
  - name: request_count
    instance_name: requestcount.metric.{ISTIO_NAMESPACE}
    kind: COUNTER
    label_names:
    - source_service
    - source_version
    - destination_service
    - destination_version
    - response_code
    - connection_mtls
  - name: request_duration
    instance_name: requestduration.metric.{ISTIO_NAMESPACE}
    kind: DISTRIBUTION
    label_names:
    - source_service
    - source_version
    - destination_service
    - destination_version
    - response_code
    - connection_mtls
    buckets:
      explicit_buckets:
        bounds: [0.005, 0.01, 0.025, 0.05, 0.1, 0.25, 0.5, 1, 2.5, 5, 10]
  - name: request_size
    instance_name: requestsize.metric.{ISTIO_NAMESPACE}
    kind: DISTRIBUTION
    label_names:
    - source_service
    - source_version
    - destination_service
    - destination_version
    - response_code
    - connection_mtls
    buckets:
      exponentialBuckets:
        numFiniteBuckets: 8
        scale: 1
        growthFactor: 10
  - name: response_size
    instance_name: responsesize.metric.{ISTIO_NAMESPACE}
    kind: DISTRIBUTION
    label_names:
    - source_service
    - source_version
    - destination_service
    - destination_version
    - response_code
    - connection_mtls
    buckets:
      exponentialBuckets:
        numFiniteBuckets: 8
        scale: 1
        growthFactor: 10
  - name: tcp_bytes_sent
    instance_name: tcpbytesent.metric.{ISTIO_NAMESPACE}
    kind: COUNTER
    label_names:
    - source_service
    - source_version
    - destination_service
    - destination_version
    - connection_mtls
  - name: tcp_bytes_received
    instance_name: tcpbytereceived.metric.{ISTIO_NAMESPACE}
    kind: COUNTER
    label_names:
    - source_service
    - source_version
    - destination_service
    - destination_version
    - connection_mtls
---
apiVersion: "config.istio.io/v1alpha2"
kind: rule
metadata:
  name: promhttp
  namespace: {ISTIO_NAMESPACE}
  labels:
    istio-protocol: http
spec:
  actions:
  - handler: handler.prometheus
    instances:
    - requestcount.metric
    - requestduration.metric
    - requestsize.metric
    - responsesize.metric
---
apiVersion: "config.istio.io/v1alpha2"
kind: rule
metadata:
  name: promtcp
  namespace: {ISTIO_NAMESPACE}
  labels:
    istio-protocol: tcp # needed so that mixer will only execute when context.protocol == TCP
spec:
  actions:
  - handler: handler.prometheus
    instances:
    - tcpbytesent.metric
    - tcpbytereceived.metric
---

apiVersion: "config.istio.io/v1alpha2"
kind: kubernetesenv
metadata:
  name: handler
  namespace: {ISTIO_NAMESPACE}
spec:
  # when running from mixer root, use the following config after adding a
  # symbolic link to a kubernetes config file via:
  #
  # $ ln -s ~/.kube/config mixer/adapter/kubernetes/kubeconfig
  #
  # kubeconfig_path: "mixer/adapter/kubernetes/kubeconfig"

---
apiVersion: "config.istio.io/v1alpha2"
kind: rule
metadata:
  name: kubeattrgenrulerule
  namespace: {ISTIO_NAMESPACE}
spec:
  actions:
  - handler: handler.kubernetesenv
    instances:
    - attributes.kubernetes
---
apiVersion: "config.istio.io/v1alpha2"
kind: kubernetes
metadata:
  name: attributes
  namespace: {ISTIO_NAMESPACE}
spec:
  # Pass the required attribute data to the adapter
  source_uid: source.uid | ""
  source_ip: source.ip | ip("0.0.0.0") # default to unspecified ip addr
  destination_uid: destination.uid | ""
  destination_ip: destination.ip | ip("0.0.0.0") # default to unspecified ip addr
  origin_uid: '""'
  origin_ip: ip("0.0.0.0") # default to unspecified ip addr
  attribute_bindings:
    # Fill the new attributes from the adapter produced output.
    # $out refers to an instance of OutputTemplate message
    source.ip: $out.source_pod_ip | ip("0.0.0.0")
    source.labels: $out.source_labels | emptyStringMap()
    source.namespace: $out.source_namespace | "default"
    source.service: $out.source_service | "unknown"
    source.serviceAccount: $out.source_service_account_name | "unknown"
    destination.ip: $out.destination_pod_ip | ip("0.0.0.0")
    destination.labels: $out.destination_labels | emptyStringMap()
    destination.namespace: $out.destination_namespace | "default"
    destination.service: $out.destination_service | "unknown"
    destination.serviceAccount: $out.destination_service_account_name | "unknown"
---<|MERGE_RESOLUTION|>--- conflicted
+++ resolved
@@ -80,12 +80,8 @@
           - --configStoreURL=k8s://
           - --configDefaultNamespace={ISTIO_NAMESPACE}
           - --trace_zipkin_url=http://zipkin:9411/api/v1/spans
-<<<<<<< HEAD
-          - --logtostderr
           - --log_output_level
           - debug
-=======
->>>>>>> 6d742d40
       - name: istio-proxy
         image: {PROXY_HUB}/{PROXY_IMAGE}:{PROXY_TAG}
         imagePullPolicy: IfNotPresent
